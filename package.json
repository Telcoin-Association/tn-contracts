--- conflicted
+++ resolved
@@ -52,11 +52,8 @@
     "axios": "^1.7.7",
     "dotenv": "^16.4.5",
     "forge-std": "github:foundry-rs/forge-std",
-<<<<<<< HEAD
     "safe-contracts": "github:safe-global/safe-contracts#v1.4.1-3",
-=======
     "js-yaml": "^4.1.0",
->>>>>>> b4abf9f8
     "solady": "^0.0.227",
     "telcoin-contracts": "1.0.0",
     "viem": "^2.21.43"
