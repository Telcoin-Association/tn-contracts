--- conflicted
+++ resolved
@@ -3,13 +3,8 @@
 
 import { ERC721Upgradeable } from "@openzeppelin/contracts-upgradeable/token/ERC721/ERC721Upgradeable.sol";
 import { EIP712 } from "solady/utils/EIP712.sol";
-<<<<<<< HEAD
-import { IRWTEL } from "../interfaces/IRWTEL.sol";
+import { IInterchainTEL } from "../interfaces/IInterchainTEL.sol";
 import { StakeInfo, IStakeManager } from "./interfaces/IStakeManager.sol";
-=======
-import { IInterchainTEL } from "../interfaces/IInterchainTEL.sol";
-import { IncentiveInfo, IStakeManager } from "./interfaces/IStakeManager.sol";
->>>>>>> bbc8abf5
 
 /**
  * @title StakeManager
@@ -158,17 +153,10 @@
         virtual
         returns (uint232 rewards)
     {
-<<<<<<< HEAD
-        // check rewards are claimable and send via the `RWTEL` module
+        // check rewards are claimable and send via the InterchainTEL contract
         rewards = _checkRewards($, validatorAddress, validatorVersion);
         $.stakeInfo[validatorAddress].balance -= rewards;
-        IRWTEL($.rwTEL).distributeStakeReward(recipient, rewards);
-=======
-        rewards = _checkRewardsExceedMinWithdrawAmount($, validatorAddress, validatorVersion);
-        // wipe ledger to prevent reentrancy and send via the `InterchainTEL` module
-        $.incentiveInfo[validatorAddress].stakingRewards = 0;
         IInterchainTEL($.iTEL).distributeStakeReward(recipient, rewards);
->>>>>>> bbc8abf5
     }
 
     function _unstake(
@@ -193,22 +181,15 @@
         if (supply == 0) revert InvalidSupply();
         _burn(tokenId);
 
-<<<<<<< HEAD
         // forward claimable funds to recipient through InterchainTEL
         uint232 stakeAmt = $.versions[validatorVersion].stakeAmount;
         uint256 rewards = _getRewards($, validatorAddress, stakeAmt);
-        IRWTEL($.rwTEL).distributeStakeReward{ value: bal }(recipient, rewards);
+        IInterchainTEL($.iTEL).distributeStakeReward{ value: bal }(recipient, rewards);
         
         // if slashed, consolidate remainder on the InterchainTEL contract
         if (bal < stakeAmt) {
-            (bool r,) = $.rwTEL.call{ value: stakeAmt - bal }("");
-            if (!r) revert RewardDistributionFailure(validatorAddress);
+            (bool r,) = $.iTEL.call{ value: stakeAmt - bal }("");r;
         }
-=======
-        // forward the stake amount and outstanding rewards through InterchainTEL module to caller
-        uint256 stakeAmt = $.versions[validatorVersion].stakeAmount;
-        IInterchainTEL($.iTEL).distributeStakeReward{ value: stakeAmt }(recipient, rewards);
->>>>>>> bbc8abf5
 
         return bal + rewards;
     }
