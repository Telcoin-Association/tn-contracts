--- conflicted
+++ resolved
@@ -7,13 +7,8 @@
 import { IConsensusRegistry } from "src/consensus/interfaces/IConsensusRegistry.sol";
 import { SystemCallable } from "src/consensus/SystemCallable.sol";
 import { StakeManager } from "src/consensus/StakeManager.sol";
-<<<<<<< HEAD
 import { Slash, IStakeManager } from "src/consensus/interfaces/IStakeManager.sol";
-import { RWTEL } from "src/RWTEL.sol";
-=======
-import { IncentiveInfo, IStakeManager } from "src/consensus/interfaces/IStakeManager.sol";
 import { InterchainTEL } from "src/InterchainTEL.sol";
->>>>>>> bbc8abf5
 import { ConsensusRegistryTestUtils } from "./ConsensusRegistryTestUtils.sol";
 
 /// @dev Fuzz test module separated into new file with extra setup to avoid `OutOfGas`
